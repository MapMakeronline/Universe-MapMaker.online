--- conflicted
+++ resolved
@@ -168,7 +168,6 @@
   // Auto-select LAST config when loaded (newest configuration)
   useEffect(() => {
     const configs = configurationsData?.data?.config_structure || configurationsData?.data?.configurations || []
-<<<<<<< HEAD
     console.log('🗺️ Wypis Dialog: Auto-select effect', {
       hasConfigs: configs.length > 0,
       configsCount: configs.length,
@@ -182,13 +181,6 @@
       const lastConfig = configs[configs.length - 1]
       const configIdToSet = lastConfig.id || lastConfig.config_id
       console.log('🗺️ Wypis Dialog: Auto-selecting LAST config (newest)', configIdToSet)
-=======
-
-    if (configs.length > 0 && !selectedConfigId) {
-      // Backend returns {id, name} not {config_id, configuration_name}
-      const firstConfig = configs[0]
-      const configIdToSet = firstConfig.id || firstConfig.config_id
->>>>>>> b4cf9603
       dispatch(setSelectedConfigId(configIdToSet))
     }
   }, [configurationsData, selectedConfigId, dispatch])
